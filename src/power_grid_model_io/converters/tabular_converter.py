--- conflicted
+++ resolved
@@ -366,21 +366,6 @@
             raise NotImplementedError("Batch data can not (yet) be stored for tabular data")
         return TabularData(**data)
 
-<<<<<<< HEAD
-    def _id_lookup(self, component: str, row: pd.Series) -> int:
-        """
-        This function generates a key from the component name and a pd.Series. self._lookup() is called with this key.
-        If this key does not exist in self._lookup, a new id is generated. If it does exist the corresponding id is
-        returned. For more information see power_grid_model_io/utils/auto_id.py
-        :param component: component name
-        :param row: a pd.Series
-        :return: the unique id
-        """
-        key = str([component] + list(row))
-        return self._lookup(item=key)
-
-=======
->>>>>>> 3897d529
     @staticmethod
     def _parse_col_def(data: TabularData, table: str, col_def: Any) -> pd.DataFrame:
         """
