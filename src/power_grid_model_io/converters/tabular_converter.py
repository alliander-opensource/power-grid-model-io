--- conflicted
+++ resolved
@@ -258,7 +258,6 @@
                 raise ValueError(f"Possibly missing enum value for '{col_def}' column on '{table}' table: {ex}")
             raise
 
-<<<<<<< HEAD
     def _handle_column(
         self,
         data: TabularData,
@@ -269,10 +268,6 @@
         selection: Optional[np.ndarray] = None,
     ) -> pd.DataFrame:
         attr_data = self._parse_col_def(data=data, table=table, col_def=col_def, selection=selection)
-=======
-    def _handle_column(self, data: TabularData, table: str, component: str, attr: str, col_def: Any) -> pd.DataFrame:
-        attr_data = self._parse_col_def(data=data, table=table, col_def=col_def)
->>>>>>> 850067c0
         if len(attr_data.columns) != 1:
             raise ValueError(f"DataFrame for {component}.{attr} should contain a single column ({attr_data.columns})")
         return attr_data.iloc[:, 0]
@@ -287,11 +282,7 @@
         selection: Optional[np.ndarray] = None,
     ) -> pd.DataFrame:
 
-<<<<<<< HEAD
         attr_data = self._parse_col_def(data=data, table=table, col_def=col_def, selection=selection)
-=======
-        attr_data = self._parse_col_def(data=data, table=table, col_def=col_def)
->>>>>>> 850067c0
         uuids = attr_data.apply(lambda row: self._id_lookup(component, row), axis=1)
 
         if extra_info is not None:
@@ -315,7 +306,6 @@
         if extra_info is None:
             return
 
-<<<<<<< HEAD
         extra = self._parse_col_def(data=data, table=table, col_def=col_def, selection=selection).to_dict(
             orient="records"
         )
@@ -326,14 +316,6 @@
         self, data: TabularData, table: str, col_def: Any, selection: Optional[np.ndarray] = None
     ) -> pd.DataFrame:
         attr_data = self._parse_col_def(data=data, table=table, col_def=col_def, selection=selection)
-=======
-        extra = self._parse_col_def(data=data, table=table, col_def=col_def).to_dict(orient="records")
-        for i, xtr in zip(uuids, extra):
-            extra_info[i].update({k: v for k, v in xtr.items() if not isinstance(v, float) or not np.isnan(v)})
-
-    def _handle_node_ref_column(self, data: TabularData, table: str, col_def: Any) -> pd.DataFrame:
-        attr_data = self._parse_col_def(data=data, table=table, col_def=col_def)
->>>>>>> 850067c0
         attr_data = attr_data.apply(lambda row: self._id_lookup("node", row), axis=1)
         return attr_data
 
@@ -367,18 +349,11 @@
             raise NotImplementedError("Batch data can not(yet) be stored for tabular data")
         return TabularData(**data)
 
-<<<<<<< HEAD
-    def _parse_col_def(
-        self, data: TabularData, table: str, col_def: Any, selection: Optional[np.ndarray] = None
-    ) -> pd.DataFrame:
-=======
     def _parse_col_def(self, data: TabularData, table: str, col_def: Any) -> pd.DataFrame:
->>>>>>> 850067c0
         """
         Interpret the column definition and extract/convert/create the data as a pandas DataFrame.
         """
         if isinstance(col_def, (int, float)):
-<<<<<<< HEAD
             return self._parse_col_def_const(data=data, table=table, col_def=col_def, selection=selection)
         if isinstance(col_def, str):
             if COL_REF_RE.fullmatch(col_def) is not None:
@@ -395,36 +370,16 @@
     def _parse_col_def_const(
         self, data: TabularData, table: str, col_def: Union[int, float, str], selection: Optional[np.ndarray] = None
     ) -> pd.DataFrame:
-=======
-            return self._parse_col_def_const(data=data, table=table, col_def=col_def)
-        if isinstance(col_def, str):
-            if COL_REF_RE.fullmatch(col_def) is not None:
-                return self._parse_col_def_column_reference(data=data, table=table, col_def=col_def)
-            return self._parse_col_def_column_name(data=data, table=table, col_def=col_def)
-        if isinstance(col_def, dict):
-            return self._parse_col_def_function(data=data, table=table, col_def=col_def)
-        if isinstance(col_def, list):
-            return self._parse_col_def_composite(data=data, table=table, col_def=col_def)
-        raise TypeError(f"Invalid column definition: {col_def}")
-
-    def _parse_col_def_const(self, data: TabularData, table: str, col_def: Union[int, float, str]) -> pd.DataFrame:
->>>>>>> 850067c0
         """
         Create a single column pandas DataFrame containing the const value.
         """
         assert isinstance(col_def, (int, float, str))
-<<<<<<< HEAD
         n_rows = sum(selection) if selection is not None else len(data[table])
         return pd.DataFrame([col_def] * n_rows)
 
     def _parse_col_def_column_name(
         self, data: TabularData, table: str, col_def: str, selection: Optional[np.ndarray] = None
     ) -> pd.DataFrame:
-=======
-        return pd.DataFrame([col_def] * len(data[table]))
-
-    def _parse_col_def_column_name(self, data: TabularData, table: str, col_def: str) -> pd.DataFrame:
->>>>>>> 850067c0
         """
         Extract a column from the data. If the column doesn't exist, check if the col_def is a special float value,
         like 'inf'. If that's the case, create a single column pandas DataFrame containing the const value.
@@ -436,12 +391,9 @@
         for col_name in columns:
             if col_name in table_data or col_name == "index":
                 col_data = data.get_column(table_name=table, column_name=col_name)
-<<<<<<< HEAD
                 if selection is not None:
                     col_data = col_data[selection]
-=======
                 col_data = self._apply_multiplier(table=table, column=col_name, data=col_data)
->>>>>>> 850067c0
                 return pd.DataFrame(col_data)
 
         try:  # Maybe it is not a column name, but a float value like 'inf', let's try to convert the string to a float
@@ -450,16 +402,8 @@
             # pylint: disable=raise-missing-from
             columns_str = " and ".join(f"'{col_name}'" for col_name in columns)
             raise KeyError(f"Could not find column {columns_str} on table '{table}'")
-<<<<<<< HEAD
 
         return self._parse_col_def_const(data=data, table=table, col_def=const_value, selection=selection)
-
-    def _parse_col_def_column_reference(
-        self, data: TabularData, table: str, col_def: str, selection: Optional[np.ndarray] = None
-    ) -> pd.DataFrame:
-=======
-
-        return self._parse_col_def_const(data=data, table=table, col_def=const_value)
 
     def _apply_multiplier(self, table: str, column: str, data: pd.Series) -> pd.Series:
         if self._multipliers is None:
@@ -471,8 +415,9 @@
         except KeyError:
             return data
 
-    def _parse_col_def_column_reference(self, data: TabularData, table: str, col_def: str) -> pd.DataFrame:
->>>>>>> 850067c0
+    def _parse_col_def_column_reference(
+        self, data: TabularData, table: str, col_def: str, selection: Optional[np.ndarray] = None
+    ) -> pd.DataFrame:
         # pylint: disable=too-many-locals
 
         """
@@ -494,24 +439,16 @@
                 f"{other_table}!{value_col_name}[{other_table}!{{id_column}}={table}!{{ref_column}}] "
                 f"or simply {other_table}!{value_col_name}[{{id_column}}={{ref_column}}]"
             )
-<<<<<<< HEAD
         ref_column = self._parse_col_def_column_name(data=data, table=table, col_def=ref_col_name, selection=selection)
-=======
-        ref_column = self._parse_col_def_column_name(data=data, table=table, col_def=ref_col_name)
->>>>>>> 850067c0
         id_column = self._parse_col_def_column_name(data=data, table=other_table, col_def=id_col_name)
         val_column = self._parse_col_def_column_name(data=data, table=other_table, col_def=value_col_name)
         other = pd.concat([id_column, val_column], axis=1)
         result = ref_column.merge(other, how="left", left_on=ref_col_name, right_on=id_col_name)
         return result[value_col_name]
 
-<<<<<<< HEAD
     def _parse_col_def_function(
         self, data: TabularData, table: str, col_def: Dict[str, str], selection: Optional[np.ndarray] = None
     ) -> pd.DataFrame:
-=======
-    def _parse_col_def_function(self, data: TabularData, table: str, col_def: Dict[str, str]) -> pd.DataFrame:
->>>>>>> 850067c0
         """
         Import the function by name and apply it to each row. The column definition may contain multiple functions,
         a DataFrame with one column per function will be returned.
@@ -523,33 +460,21 @@
                 fn_ptr = getattr(self, fn_name.split(".", maxsplit=1).pop())
             else:
                 fn_ptr = get_function(fn_name)
-<<<<<<< HEAD
             col_data = self._parse_col_def(data=data, table=table, col_def=sub_def, selection=selection)
-=======
-            col_data = self._parse_col_def(data=data, table=table, col_def=sub_def)
->>>>>>> 850067c0
             if col_data.empty:
                 raise ValueError(f"Cannot apply function {fn_name} to an empty DataFrame")
             col_data = col_data.apply(lambda row, fn=fn_ptr: fn(*row), axis=1, raw=True)
             data_frame.append(col_data)
         return pd.concat(data_frame, axis=1)
 
-<<<<<<< HEAD
     def _parse_col_def_composite(
         self, data: TabularData, table: str, col_def: list, selection: Optional[np.ndarray] = None
     ) -> pd.DataFrame:
-=======
-    def _parse_col_def_composite(self, data: TabularData, table: str, col_def: list) -> pd.DataFrame:
->>>>>>> 850067c0
         """
         Select multiple columns (each is created from a column definition) and return them as a new DataFrame.
         """
         assert isinstance(col_def, list)
-<<<<<<< HEAD
         columns = [
             self._parse_col_def(data=data, table=table, col_def=sub_def, selection=selection) for sub_def in col_def
         ]
-=======
-        columns = [self._parse_col_def(data=data, table=table, col_def=sub_def) for sub_def in col_def]
->>>>>>> 850067c0
         return pd.concat(columns, axis=1)