# SPDX-FileCopyrightText: 2022 Contributors to the Power Grid Model IO project <dynamic.grid.calculation@alliander.com>
#
# SPDX-License-Identifier: MPL-2.0
"""
Tabular Data Converter: Load data from multiple tables and use a mapping file to convert the data to PGM
"""

import re
from pathlib import Path
from typing import Any, Dict, List, Literal, Optional, Union, cast

import numpy as np
import pandas as pd
import yaml
from power_grid_model import initialize_array
from power_grid_model.data_types import Dataset

from power_grid_model_io.converters.base_converter import BaseConverter
from power_grid_model_io.data_stores.base_data_store import BaseDataStore
from power_grid_model_io.data_types import ExtraInfoLookup, TabularData
from power_grid_model_io.mappings.tabular_mapping import InstanceAttributes, Tables, TabularMapping
from power_grid_model_io.mappings.unit_mapping import UnitMapping, Units
from power_grid_model_io.mappings.value_mapping import ValueMapping, Values
from power_grid_model_io.utils.modules import get_function

COL_REF_RE = re.compile(r"^([^!]+)!([^\[]+)\[(([^!]+)!)?([^=]+)=(([^!]+)!)?([^]]+)]$")
r"""
Regular expressions to match patterns like:
  OtherTable!ValueColumn[IdColumn=RefColumn]
and:
  OtherTable!ValueColumn[OtherTable!IdColumn=ThisTable!RefColumn]

^           Start of the string
([^!]+)     OtherTable
!           separator
([^\[]+)    ValueColumn
[           separator
([^\[]+)    ValueColumn
(([^!]+)!)? OtherTable + separator! (optional)
([^=]+)     IdColumn
=           separator
(([^!]+)!)? ThisTable + separator! (optional)
=           separator
([^]]+)
]           separator
$           End of the string
"""

NODE_REF_RE = re.compile(r"^(.+_)?node(_.+)?$")
r"""
Regular expressions to match the word node with an optional prefix or suffix, e.g.:
    - node
    - from_node
    - node_1

^           Start of the string
(.+_)?      Optional prefix, ending with an underscore
node        The word 'node'
(_.+)?      Optional suffix, starting with in an underscore
$           End of the string
"""


class TabularConverter(BaseConverter[TabularData]):
    """
    Tabular Data Converter: Load data from multiple tables and use a mapping file to convert the data to PGM
    """

    def __init__(
        self,
        mapping_file: Optional[Path] = None,
        source: Optional[BaseDataStore[TabularData]] = None,
        destination: Optional[BaseDataStore[TabularData]] = None,
    ):
        """
        Prepare some member variables and optionally load a mapping file

        Args:
            mapping_file: A yaml file containing the mapping.
        """
        super().__init__(source=source, destination=destination)
        self._mapping: TabularMapping = TabularMapping(mapping={})
        self._units: Optional[UnitMapping] = None
        self._substitutions: Optional[ValueMapping] = None
        if mapping_file is not None:
            self.set_mapping_file(mapping_file=mapping_file)

    def set_mapping_file(self, mapping_file: Path) -> None:
        """
        Read, parse and interpret a mapping file. This includes:
         * the table to table mapping ('grid')
         * the unit conversions ('units')
         * the value substitutions ('substitutions') (e.g. enums or other one-on-one value mapping)
        """
        # Read mapping
        if mapping_file.suffix.lower() != ".yaml":
            raise ValueError(f"Mapping file should be a .yaml file, {mapping_file.suffix} provided.")
        self._log.debug("Read mapping file", mapping_file=mapping_file)

        with open(mapping_file, "r", encoding="utf-8") as mapping_stream:
            mapping: Dict[Literal["grid", "units", "substitutions"], Union[Tables, Units, Values]] = yaml.safe_load(
                mapping_stream
            )
        if "grid" not in mapping:
            raise KeyError("Missing 'grid' mapping in mapping_file")
        self._mapping = TabularMapping(cast(Tables, mapping["grid"]))
        self._units = UnitMapping(cast(Units, mapping["units"])) if "units" in mapping else None
        self._substitutions = (
            ValueMapping(cast(Values, mapping["substitutions"])) if "substitutions" in mapping else None
        )

    def _parse_data(self, data: TabularData, data_type: str, extra_info: Optional[ExtraInfoLookup] = None) -> Dataset:
        """
        This function parses tabular data and returns power-grid-model data
        :param data: TabularData, i.e. a dictionary with the components as keys and pd.DataFrames as values, with
        attribute names as columns and their values in the table
        :param data_type: power-grid-model data type, i.e. "input" or "update"
        :param extra_info: an optional dictionary where extra component info (that can't be specified in
        power-grid-model data) can be specified
        :return: a power-grid-model dataset, i.e. a dictionary as {component: np.ndarray}
        """
        # Apply units and substitutions to the data. Note that the conversions are 'lazy', i.e. the units and
        # substitutions will be applied the first time .get_column(table, field) is called.
        if self._units is not None:
            data.set_unit_multipliers(self._units)
        if self._substitutions is not None:
            data.set_substitutions(self._substitutions)

        # Initialize some empty data structures
        pgm: Dict[str, List[np.ndarray]] = {}

        # For each table in the mapping
        for table in self._mapping.tables():
            if table not in data or data[table].empty:
                continue
            for component, attributes in self._mapping.instances(table=table):
                component_data = self._convert_table_to_component(
                    data=data,
                    data_type=data_type,
                    table=table,
                    component=component,
                    attributes=attributes,
                    extra_info=extra_info,
                )
                if component_data is not None:
                    if component not in pgm:
                        pgm[component] = []
                    pgm[component].append(component_data)

        input_data = self._merge_pgm_data(data=pgm)
        self._log.debug(
            "Converted tabular data to power grid model data",
            n_components=len(input_data),
            n_instances=sum(len(table) for table in input_data.values()),
        )
        return input_data

    # pylint: disable = too-many-arguments
    def _convert_table_to_component(
        self,
        data: TabularData,
        data_type: str,
        table: str,
        component: str,
        attributes: InstanceAttributes,
        extra_info: Optional[ExtraInfoLookup] = None,
    ) -> Optional[np.ndarray]:
        """
        This function converts a single table/sheet of TabularData to a power-grid-model input/update array. One table
        corresponds to one component
        :param data: The full dataset with tabular data
        :param data_type: The data type, i.e. "input" or "update"
        :param table: The name of the table that should be converter
        :param component: the component for which a power-grid-model array should be made
        :param attributes: a dictionary with a mapping from the attribute names in the table to the corresponding
        power-grid-model attribute names
        :param extra_info: an optional dictionary where extra component info (that can't be specified in
        power-grid-model data) can be specified
        :return: returns a power-grid-model structured array for one component
        """
        if table not in data:
            return None

        n_records = len(data[table])

        try:
            pgm_data = initialize_array(data_type=data_type, component_type=component, shape=n_records)
        except KeyError as ex:
            raise KeyError(f"Invalid component type '{component}' or data type '{data_type}'") from ex

        if "id" not in attributes:
            raise KeyError(f"No mapping for the attribute 'id' for '{component}s'!")

        # Make sure that the "id" column is always parsed first (at least before "extra" is parsed)
        sorted_attributes = sorted(attributes.items(), key=lambda x: "" if x[0] == "id" else x[0])

        for attr, col_def in sorted_attributes:
            self._convert_col_def_to_attribute(
                data=data,
                pgm_data=pgm_data,
                table=table,
                component=component,
                attr=attr,
                col_def=col_def,
                extra_info=extra_info,
            )

        return pgm_data

    # pylint: disable = too-many-arguments
    def _convert_col_def_to_attribute(
        self,
        data: TabularData,
        pgm_data: np.ndarray,
        table: str,
        component: str,
        attr: str,
        col_def: Any,
        extra_info: Optional[ExtraInfoLookup] = None,
    ):
        """
        This function updates one of the attributes of pgm_data, based on the corresponding table/column in a tabular
        dataset
        :param data: TabularData, i.e. a dictionary with the components as keys and pd.DataFrames as values, with
        attribute names as columns and their values in the table
        :param pgm_data: a power-grid-model input/update array for one component
        :param table: the table name of the particular component in the tabular dataset
        :param component: the corresponding component
        :param attr: the name of the attribute that should be updated in the power-grid-model array
        :param col_def: the name of the column where the attribute values can be found
        :param extra_info: an optional dictionary where extra component info (that can't be specified in
        power-grid-model data) can be specified
        :return: the function updates pgm_data, it should not return something
        """
        # To avoid mistakes, the attributes in the mapping should exist. There is one extra attribute called
        # 'extra' in which extra information can be captured.
        if attr not in pgm_data.dtype.names and attr != "extra":
            attrs = ", ".join(pgm_data.dtype.names)
            raise KeyError(f"Could not find attribute '{attr}' for '{component}s'. (choose from: {attrs})")

        if attr == "id":
            # The column definition for the id attribute is used to generate universally unique ids.
            # The ids are also needed to store the extra info.
            attr_data = self._handle_id_column(
                data=data, table=table, component=component, col_def=col_def, extra_info=extra_info
            )
        elif NODE_REF_RE.fullmatch(attr):
            # Attributes that contain "node" are references to nodes. Currently this is the only type of reference
            # that is supported.
            attr_data = self._handle_node_ref_column(data=data, table=table, col_def=col_def)
        elif attr == "measured_object":
            # The attribute "measured_object" can be a reference to different types of objects, as used by sensors.
            raise NotImplementedError(f"{component}s are not supported, because of the '{attr}' reference...")
        elif attr == "extra":
            # Extra info must be linked to the object IDs, therefore the uuids should be known before extra info can
            # be parsed. Before this for loop, it is checked that "id" exists and it is placed at the front.
            self._handle_extra_info(
                data=data, table=table, col_def=col_def, uuids=pgm_data["id"], extra_info=extra_info
            )
            # Extra info should not be added to the numpy arrays, so let's continue to the next attribute
            return
        else:
            attr_data = self._handle_column(data=data, table=table, component=component, attr=attr, col_def=col_def)

<<<<<<< HEAD
        pgm_data[attr] = attr_data

    def _handle_column(self, data: TabularData, table: str, component: str, attr: str, col_def: Any) -> pd.Series:
        """
        This function parses a column from the table and returns a pd.Series of the data
        :param data: tabularData, i.e. a dictionary with the components as keys and pd.DataFrames as values, with
        attribute names as columns and their values in the table
        :param table: the table name of the particular component in the tabular dataset
        :param component: the corresponding component
        :param attr: the name of the attribute
        :param col_def: the name of the column
        :return: a pd.Series of the specific column
        """
=======
        try:
            pgm_data[attr] = attr_data
        except ValueError as ex:
            if "invalid literal" in str(ex) and isinstance(col_def, str):
                # pylint: disable=raise-missing-from
                raise ValueError(f"Possibly missing enum value for '{col_def}' column on '{table}' table: {ex}")
            raise

    @staticmethod
    def _handle_column(data: TabularData, table: str, component: str, attr: str, col_def: Any) -> pd.DataFrame:
>>>>>>> 1ec79baf
        attr_data = TabularConverter._parse_col_def(data=data, table=table, col_def=col_def)
        if len(attr_data.columns) != 1:
            raise ValueError(f"DataFrame for {component}.{attr} should contain a single column ({attr_data.columns})")
        return attr_data.iloc[:, 0]

    def _handle_id_column(
        self, data: TabularData, table: str, component: str, col_def: Any, extra_info: Optional[ExtraInfoLookup] = None
    ) -> pd.Series:
        """
        This function parses the id column from the table and assigns uuids using the _id_lookup. It then returns a
        pd.Series of uuids
        :param data: tabularData, i.e. a dictionary with the components as keys and pd.DataFrames as values, with
        attribute names as columns and their values in the table
        :param table: the table name of the particular component in the tabular dataset
        :param component: the corresponding component
        :param col_def: the name of the column where the ids are stored
        :param extra_info: an optional dictionary where extra component info (that can't be specified in
        power-grid-model data) can be specified
        :return: a pd.Series of the specific column
        """

        attr_data = self._parse_col_def(data=data, table=table, col_def=col_def)
        uuids = attr_data.apply(lambda row: self._id_lookup(component, row), axis=1)

        if extra_info is not None:
            extra = attr_data.to_dict(orient="records")

            for i, xtr in zip(uuids, extra):
                extra_info[i] = {"table": table}
                extra_info[i].update(xtr)

        return uuids

    @staticmethod
    def _handle_extra_info(
<<<<<<< HEAD
        self,
        data: TabularData,
        table: str,
        col_def: Any,
        uuids: np.ndarray,
        extra_info: Optional[ExtraInfoLookup],
=======
        data: TabularData, table: str, col_def: Any, uuids: np.ndarray, extra_info: Optional[ExtraInfoLookup]
>>>>>>> 1ec79baf
    ) -> None:
        """
        This function can extract extra info from the tabular data and store it in the extra_info dict
        :param data: tabularData, i.e. a dictionary with the components as keys and pd.DataFrames as values, with
        attribute names as columns and their values in the table
        :param table: the table name of the particular component in the tabular dataset
        :param col_def: the name of the column that should be stored in extra_info
        :param uuids: a numpy nd.array containing the uuids of the components
        :param extra_info: an optional dictionary where extra component info (that can't be specified in
        power-grid-model data) can be specified
        :return:
        """
        if extra_info is None:
            return

        extra = TabularConverter._parse_col_def(data=data, table=table, col_def=col_def).to_dict(orient="records")
        for i, xtr in zip(uuids, extra):
            extra_info[i].update({k: v for k, v in xtr.items() if not isinstance(v, float) or not np.isnan(v)})

<<<<<<< HEAD
    def _handle_node_ref_column(self, data: TabularData, table: str, col_def: Any) -> pd.Series:
        attr_data = TabularConverter._parse_col_def(data=data, table=table, col_def=col_def)
=======
    def _handle_node_ref_column(self, data: TabularData, table: str, col_def: Any) -> pd.DataFrame:
        attr_data = self._parse_col_def(data=data, table=table, col_def=col_def)
>>>>>>> 1ec79baf
        attr_data = attr_data.apply(lambda row: self._id_lookup("node", row), axis=1)
        return attr_data

    @staticmethod
    def _merge_pgm_data(data: Dict[str, List[np.ndarray]]) -> Dict[str, np.ndarray]:
        """
        During the conversion, multiple numpy arrays can be produced for the same type of component. These arrays
        should be concatenated to form one large table.

        Args:
            data: For each component, one or more numpy structured arrays
        """
        merged = {}
        for component_name, data_set in data.items():

            # If there is only one array, use it as is
            if len(data_set) == 1:
                merged[component_name] = data_set[0]

            # If there are multiple arrays, concatenate them
            elif len(data_set) > 1:
                # pylint: disable=unexpected-keyword-arg
                merged[component_name] = np.concatenate(data_set, dtype=data_set[0].dtype)

        return merged

    def _serialize_data(self, data: Dataset, extra_info: Optional[ExtraInfoLookup] = None) -> TabularData:
        if extra_info is not None:
            raise NotImplementedError("Extra info can not (yet) be stored for tabular data")
        if isinstance(data, list):
            raise NotImplementedError("Batch data can not (yet) be stored for tabular data")
        return TabularData(**data)

    @staticmethod
    def _parse_col_def(data: TabularData, table: str, col_def: Any) -> pd.DataFrame:
        """
        Interpret the column definition and extract/convert/create the data as a pandas DataFrame.
        """
        if isinstance(col_def, (int, float)):
            return TabularConverter._parse_col_def_const(data=data, table=table, col_def=col_def)
        if isinstance(col_def, str):
            if COL_REF_RE.fullmatch(col_def) is not None:
                return TabularConverter._parse_col_def_column_reference(data=data, table=table, col_def=col_def)
            return TabularConverter._parse_col_def_column_name(data=data, table=table, col_def=col_def)
        if isinstance(col_def, dict):
            return TabularConverter._parse_col_def_function(data=data, table=table, col_def=col_def)
        if isinstance(col_def, list):
            return TabularConverter._parse_col_def_composite(data=data, table=table, col_def=col_def)
        raise TypeError(f"Invalid column definition: {col_def}")

    @staticmethod
    def _parse_col_def_const(data: TabularData, table: str, col_def: Union[int, float]) -> pd.DataFrame:
        """
        Create a single column pandas DataFrame containing the const value.
        """
        assert isinstance(col_def, (int, float))
        return pd.DataFrame([col_def] * len(data[table]))

    @staticmethod
    def _parse_col_def_column_name(data: TabularData, table: str, col_def: str) -> pd.DataFrame:
        """
        Extract a column from the data. If the column doesn't exist, check if the col_def is a special float value,
        like 'inf'. If that's the case, create a single column pandas DataFrame containing the const value.
        """
        assert isinstance(col_def, str)
        table_data = data[table]

        # If multiple columns are given in col_def, return the first column that exists in the dataset
        columns = [col_name.strip() for col_name in col_def.split("|")]
        for col_name in columns:
            if col_name in table_data or col_name == "index":
                return pd.DataFrame(data.get_column(table_name=table, column_name=col_name))

        try:  # Maybe it is not a column name, but a float value like 'inf', let's try to convert the string to a float
            const_value = float(col_def)
        except ValueError:
            # pylint: disable=raise-missing-from
            columns_str = " and ".join(f"'{col_name}'" for col_name in columns)
            raise KeyError(f"Could not find column {columns_str} on table '{table}'")

        return TabularConverter._parse_col_def_const(data=data, table=table, col_def=const_value)

    @staticmethod
    def _parse_col_def_column_reference(data: TabularData, table: str, col_def: str) -> pd.DataFrame:
        """
        Find and extract a column from a different table.
        """
        assert isinstance(col_def, str)
        match = COL_REF_RE.fullmatch(col_def)
        if match is None:
            raise ValueError(
                f"Invalid column reference '{col_def}' " "(should be 'OtherTable!ValueColumn[IdColumn=RefColumn])"
            )
        other_table, value_col_name, _, other_table_, id_col_name, _, this_table_, ref_col_name = match.groups()
        if (other_table_ is not None and other_table_ != other_table) or (
            this_table_ is not None and this_table_ != table
        ):
            raise ValueError(
                f"Invalid column reference '{col_def}'.\n"
                "It should be something like "
                f"{other_table}!{value_col_name}[{other_table}!{{id_column}}={table}!{{ref_column}}] "
                f"or simply {other_table}!{value_col_name}[{{id_column}}={{ref_column}}]"
            )
        ref_column = TabularConverter._parse_col_def_column_name(data=data, table=table, col_def=ref_col_name)
        id_column = TabularConverter._parse_col_def_column_name(data=data, table=other_table, col_def=id_col_name)
        val_column = TabularConverter._parse_col_def_column_name(data=data, table=other_table, col_def=value_col_name)
        other = pd.concat([id_column, val_column], axis=1)
        result = ref_column.merge(other, how="left", left_on=ref_col_name, right_on=id_col_name)
        return result[[value_col_name]]

    @staticmethod
    def _parse_col_def_function(data: TabularData, table: str, col_def: Dict[str, str]) -> pd.DataFrame:
        """
        Import the function by name and apply it to each row. The column definition may contain multiple functions,
        a DataFrame with one column per function will be returned.
        """
        assert isinstance(col_def, dict)
        data_frame = []
        for fn_name, sub_def in col_def.items():
            fn_ptr = get_function(fn_name)
            col_data = TabularConverter._parse_col_def(data=data, table=table, col_def=sub_def)
            if col_data.empty:
                raise ValueError(f"Cannot apply function {fn_name} to an empty DataFrame")
            col_data = col_data.apply(lambda row, fn=fn_ptr: fn(*row), axis=1, raw=True)
            data_frame.append(col_data)
        return pd.concat(data_frame, axis=1)

    @staticmethod
    def _parse_col_def_composite(data: TabularData, table: str, col_def: list) -> pd.DataFrame:
        """
        Select multiple columns (each is created from a column definition) and return them as a new DataFrame.
        """
        assert isinstance(col_def, list)
        columns = [TabularConverter._parse_col_def(data=data, table=table, col_def=sub_def) for sub_def in col_def]
        return pd.concat(columns, axis=1)<|MERGE_RESOLUTION|>--- conflicted
+++ resolved
@@ -262,7 +262,6 @@
         else:
             attr_data = self._handle_column(data=data, table=table, component=component, attr=attr, col_def=col_def)
 
-<<<<<<< HEAD
         pgm_data[attr] = attr_data
 
     def _handle_column(self, data: TabularData, table: str, component: str, attr: str, col_def: Any) -> pd.Series:
@@ -276,18 +275,6 @@
         :param col_def: the name of the column
         :return: a pd.Series of the specific column
         """
-=======
-        try:
-            pgm_data[attr] = attr_data
-        except ValueError as ex:
-            if "invalid literal" in str(ex) and isinstance(col_def, str):
-                # pylint: disable=raise-missing-from
-                raise ValueError(f"Possibly missing enum value for '{col_def}' column on '{table}' table: {ex}")
-            raise
-
-    @staticmethod
-    def _handle_column(data: TabularData, table: str, component: str, attr: str, col_def: Any) -> pd.DataFrame:
->>>>>>> 1ec79baf
         attr_data = TabularConverter._parse_col_def(data=data, table=table, col_def=col_def)
         if len(attr_data.columns) != 1:
             raise ValueError(f"DataFrame for {component}.{attr} should contain a single column ({attr_data.columns})")
@@ -323,16 +310,11 @@
 
     @staticmethod
     def _handle_extra_info(
-<<<<<<< HEAD
-        self,
         data: TabularData,
         table: str,
         col_def: Any,
         uuids: np.ndarray,
         extra_info: Optional[ExtraInfoLookup],
-=======
-        data: TabularData, table: str, col_def: Any, uuids: np.ndarray, extra_info: Optional[ExtraInfoLookup]
->>>>>>> 1ec79baf
     ) -> None:
         """
         This function can extract extra info from the tabular data and store it in the extra_info dict
@@ -352,13 +334,8 @@
         for i, xtr in zip(uuids, extra):
             extra_info[i].update({k: v for k, v in xtr.items() if not isinstance(v, float) or not np.isnan(v)})
 
-<<<<<<< HEAD
     def _handle_node_ref_column(self, data: TabularData, table: str, col_def: Any) -> pd.Series:
-        attr_data = TabularConverter._parse_col_def(data=data, table=table, col_def=col_def)
-=======
-    def _handle_node_ref_column(self, data: TabularData, table: str, col_def: Any) -> pd.DataFrame:
         attr_data = self._parse_col_def(data=data, table=table, col_def=col_def)
->>>>>>> 1ec79baf
         attr_data = attr_data.apply(lambda row: self._id_lookup("node", row), axis=1)
         return attr_data
 
