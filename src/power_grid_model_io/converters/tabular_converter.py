--- conflicted
+++ resolved
@@ -315,7 +315,6 @@
         assert isinstance(col_def, (int, float))
         return pd.DataFrame([col_def] * len(data[table]))
 
-<<<<<<< HEAD
     @staticmethod
     def _parse_col_def_column_name(data: TabularData, table: str, col_def: str) -> pd.DataFrame:
         """
@@ -324,98 +323,11 @@
         """
         assert isinstance(col_def, str)
         sheet = data[table]
-=======
-def _parse_col_def(data: TabularData, table: str, col_def: Any) -> pd.DataFrame:
-    """
-    TODO: Revise this function and add it to TabularConverter
-    """
-    if isinstance(col_def, (int, float)):
-        return _parse_col_def_const(data=data, table=table, col_def=col_def)
-    if isinstance(col_def, str) and COL_REF_RE.fullmatch(col_def) is not None:
-        return _parse_col_def_column_reference(data=data, table=table, col_def=col_def)
-    if isinstance(col_def, str):
-        return _parse_col_def_column_name(data=data, table=table, col_def=col_def)
-    if isinstance(col_def, dict):
-        return _parse_col_def_function(data=data, table=table, col_def=col_def)
-    if isinstance(col_def, list):
-        return _parse_col_def_composite(data=data, table=table, col_def=col_def)
-    raise TypeError(f"Invalid column definition: {col_def}")
-
-
-def _parse_col_def_const(data: TabularData, table: str, col_def: Union[int, float]) -> pd.DataFrame:
-    """
-    TODO: Revise this function and add it to TabularConverter
-    """
-    assert isinstance(col_def, (int, float))
-    return pd.DataFrame([col_def] * len(data[table]))
-
-
-def _parse_col_def_column_name(data: TabularData, table: str, col_def: str) -> pd.DataFrame:
-    """
-    TODO: Revise this function and add it to TabularConverter
-    """
-    assert isinstance(col_def, str)
-    sheet = data[table]
-
-    columns = [col_name.strip() for col_name in col_def.split("|")]
-    for col_name in columns:
-        if col_name in sheet:
-            return pd.DataFrame(data.get_column(table_name=table, column_name=col_name))
-
-    try:  # Maybe it is not a column name, but a float value like 'inf', let's try to convert the string to a float
-        const_value = float(col_def)
-    except ValueError:
-        # pylint: disable=raise-missing-from
-        columns_str = " and ".join(f"'{col_name}'" for col_name in columns)
-        raise KeyError(f"Could not find column {columns_str} on sheet '{table}'")
-
-    return _parse_col_def_const(data=data, table=table, col_def=const_value)
-
-
-def _parse_col_def_column_reference(data: TabularData, table: str, col_def: str) -> pd.DataFrame:
-    """
-    TODO: Revise this function and add it to TabularConverter
-    """
-    assert isinstance(col_def, str)
-    match = COL_REF_RE.fullmatch(col_def)
-    if match is None:
-        raise ValueError(
-            f"Invalid column reference '{col_def}' " "(should be 'OtherSheet!ValueColumn[IdColumn=RefColumn])"
-        )
-    other_table, value_col_name, _, other_table_, id_col_name, _, this_table_, ref_col_name = match.groups()
-    if (other_table_ is not None and other_table_ != other_table) or (this_table_ is not None and this_table_ != table):
-        raise ValueError(
-            f"Invalid column reference '{col_def}'.\n"
-            "It should be something like "
-            f"{other_table}!{value_col_name}[{other_table}!{{id_column}}={table}!{{ref_column}}] "
-            f"or simply {other_table}!{value_col_name}[{{id_column}}={{ref_column}}]"
-        )
-    ref_column = _parse_col_def_column_name(data=data, table=table, col_def=ref_col_name)
-    id_column = _parse_col_def_column_name(data=data, table=other_table, col_def=id_col_name)
-    val_column = _parse_col_def_column_name(data=data, table=other_table, col_def=value_col_name)
-    other = pd.concat([id_column, val_column], axis=1)
-    result = ref_column.merge(other, how="left", left_on=ref_col_name, right_on=id_col_name)
-    return result[value_col_name]
-
-
-def _parse_col_def_function(data: TabularData, table: str, col_def: Dict[str, str]) -> pd.DataFrame:
-    """
-    TODO: Revise this function and add it to TabularConverter
-    """
-    assert isinstance(col_def, dict)
-    data_frame = []
-    for fn_name, sub_def in col_def.items():
-        fn_ptr = _get_function(fn_name)
-        col_data = _parse_col_def(data=data, table=table, col_def=sub_def)
-        col_data = col_data.apply(lambda row, fn=fn_ptr: fn(*row), axis=1, raw=True)
-        data_frame.append(col_data)
-    return pd.concat(data_frame, axis=1)
->>>>>>> 8d379ae7
 
         columns = [col_name.strip() for col_name in col_def.split("|")]
         for col_name in columns:
             if col_name in sheet:
-                return pd.DataFrame(data.get_column(table=table, field=col_name))
+                return pd.DataFrame(data.get_column(table_name=table, column_name=col_name))
 
         try:  # Maybe it is not a column name, but a float value like 'inf', let's try to convert the string to a float
             const_value = float(col_def)
