# SPDX-FileCopyrightText: 2022 Contributors to the Power Grid Model IO project <dynamic.grid.calculation@alliander.com>
#
# SPDX-License-Identifier: MPL-2.0
"""
The TabularData class is a wrapper around Dict[str, Union[pd.DataFrame, np.ndarray]],
which supports unit conversions and value substitutions
"""

from typing import Callable, Dict, Generator, Iterable, Optional, Tuple, Union

import numpy as np
import pandas as pd
import structlog

from power_grid_model_io.mappings.unit_mapping import UnitMapping
from power_grid_model_io.mappings.value_mapping import ValueMapping

LazyDataFrame = Callable[[], pd.DataFrame]


class TabularData:
    """
    The TabularData class is a wrapper around Dict[str, Union[pd.DataFrame, np.ndarray]],
    which supports unit conversions and value substitutions
    """

<<<<<<< HEAD
    def __init__(self, **tables: Union[pd.DataFrame, LazyDataFrame]):
        for table_name, table_data in tables.items():
            if not isinstance(table_data, pd.DataFrame) and not callable(table_data):
=======
    def __init__(self, **tables: Union[pd.DataFrame, LazyDataFrame, np.ndarray]):
        for table_name, table_data in tables.items():
            if not isinstance(table_data, (pd.DataFrame, np.ndarray)) and not callable(table_data):
>>>>>>> ab226770
                raise TypeError(
                    f"Invalid data type for table '{table_name}'; "
                    f"expected a pandas DataFrame or NumPy array, got {type(table_data).__name__}."
                )
<<<<<<< HEAD
        self._data: Dict[str, Union[pd.DataFrame, LazyDataFrame]] = tables
=======
        self._data: Dict[str, Union[pd.DataFrame, LazyDataFrame, np.ndarray]] = tables
>>>>>>> ab226770
        self._units: Optional[UnitMapping] = None
        self._substitution: Optional[ValueMapping] = None
        self._log = structlog.get_logger(type(self).__name__)

    def set_unit_multipliers(self, units: UnitMapping):
        """
        Define unit multipliers.
        """
        self._units = units

    def set_substitutions(self, substitution: ValueMapping):
        """
        Define value substitutions
        """
        self._substitution = substitution

    def get_column(self, table_name: str, column_name: str) -> pd.Series:
        """
        Select a column from a table, while applying unit conversions and value substitutions
        """
        table_data = self[table_name]
<<<<<<< HEAD
=======

        # If the index 'column' is requested, but no column called 'index' exist,
        # return the index of the dataframe as if it were an actual column.
        if column_name == "index" and column_name not in table_data:
            return pd.Series(table_data.index, name="index")

>>>>>>> ab226770
        column_data = table_data[column_name]

        if isinstance(column_data, np.ndarray):
            column_data = pd.Series(column_data, name=column_name)

        # If unit information is available, convert the unit
        if not isinstance(column_data, pd.Series):
            column_data = self._apply_unit_conversion(table_data=table_data, table=table_name, field=column_name)
            if not isinstance(column_data, pd.Series):
                raise TypeError(
                    f"The '{column_name}' column should now be unitless, "
                    f"but it still contains a unit: {column_data.columns.values}"
                )

        return self._apply_value_substitution(column_data=column_data, table=table_name, field=column_name)

    def _apply_value_substitution(self, column_data: pd.Series, table: str, field: str) -> pd.Series:

        if self._substitution is None:  # No substitution defined, at all
            return column_data

        # Find substitutions, ignore if none is found
        try:
            substitutions = self._substitution.get_substitutions(attr=field, table=table)
        except KeyError:
            return column_data

        if substitutions is None:  # No substitution defined, for this column
            return column_data

        def sub(value):
            try:
                return substitutions[value]
            except KeyError as ex:
                raise KeyError(
                    f"Unknown substitution for value '{value}' in column '{field}' in table '{table}'"
                ) from ex

        # Apply substitutions
        self._log.debug("Apply value substitutions", table=table, field=field, substitutions=substitutions)
        return column_data.map(sub)

    def _apply_unit_conversion(self, table_data: pd.DataFrame, table: str, field: str) -> pd.Series:
        unit = table_data[field].columns[0]

        if unit:
            try:
                if self._units is None:
                    raise KeyError(unit)
                multiplier, si_unit = self._units.get_unit_multiplier(unit)
            except KeyError as ex:
                raise KeyError(f"Unknown unit '{unit}' for column '{field}' in table '{table}'") from ex
        else:
            si_unit = unit

        if unit == si_unit:
            self._log.debug("No unit conversion needed", table=table, field=field, unit=unit)
        else:
            self._log.debug(
                "Apply unit conversion", table=table, field=field, unit=unit, si_unit=si_unit, multiplier=multiplier
            )
            try:
                table_data[field] *= multiplier
            except TypeError as ex:
                self._log.warning(
                    f"The column '{field}' on table '{table}' does not seem to be numerical "
                    f"while trying to apply a multiplier ({multiplier}) for unit '{unit}': {ex}"
                )

            # Replace the unit with the SI unit
            table_data.columns = table_data.columns.values
            table_data.columns = pd.MultiIndex.from_tuples(table_data.rename(columns={(field, unit): (field, si_unit)}))

        return table_data[pd.MultiIndex.from_tuples([(field, si_unit)])[0]]

    def __contains__(self, table_name: str) -> bool:
        """
        Mimic the dictionary 'in' operator
        """
        return table_name in self._data

    def __getitem__(self, table_name: str):
        """
        Mimic the dictionary [] operator
        """
        if callable(self._data[table_name]):
            self._data[table_name] = self._data[table_name]()
        return self._data[table_name]

    def keys(self) -> Iterable[str]:
        """
        Mimic the dictionary .keys() function
        """
        return self._data.keys()

<<<<<<< HEAD
    def items(self) -> Generator[Tuple[str, pd.DataFrame], None, None]:
=======
    def items(self) -> Generator[Tuple[str, Union[pd.DataFrame, np.ndarray]], None, None]:
>>>>>>> ab226770
        """
        Mimic the dictionary .items() function
        """
        for key in self._data:
            yield key, self[key]<|MERGE_RESOLUTION|>--- conflicted
+++ resolved
@@ -24,24 +24,14 @@
     which supports unit conversions and value substitutions
     """
 
-<<<<<<< HEAD
-    def __init__(self, **tables: Union[pd.DataFrame, LazyDataFrame]):
-        for table_name, table_data in tables.items():
-            if not isinstance(table_data, pd.DataFrame) and not callable(table_data):
-=======
     def __init__(self, **tables: Union[pd.DataFrame, LazyDataFrame, np.ndarray]):
         for table_name, table_data in tables.items():
             if not isinstance(table_data, (pd.DataFrame, np.ndarray)) and not callable(table_data):
->>>>>>> ab226770
                 raise TypeError(
                     f"Invalid data type for table '{table_name}'; "
                     f"expected a pandas DataFrame or NumPy array, got {type(table_data).__name__}."
                 )
-<<<<<<< HEAD
-        self._data: Dict[str, Union[pd.DataFrame, LazyDataFrame]] = tables
-=======
         self._data: Dict[str, Union[pd.DataFrame, LazyDataFrame, np.ndarray]] = tables
->>>>>>> ab226770
         self._units: Optional[UnitMapping] = None
         self._substitution: Optional[ValueMapping] = None
         self._log = structlog.get_logger(type(self).__name__)
@@ -63,15 +53,12 @@
         Select a column from a table, while applying unit conversions and value substitutions
         """
         table_data = self[table_name]
-<<<<<<< HEAD
-=======
 
         # If the index 'column' is requested, but no column called 'index' exist,
         # return the index of the dataframe as if it were an actual column.
         if column_name == "index" and column_name not in table_data:
             return pd.Series(table_data.index, name="index")
 
->>>>>>> ab226770
         column_data = table_data[column_name]
 
         if isinstance(column_data, np.ndarray):
@@ -167,11 +154,7 @@
         """
         return self._data.keys()
 
-<<<<<<< HEAD
-    def items(self) -> Generator[Tuple[str, pd.DataFrame], None, None]:
-=======
     def items(self) -> Generator[Tuple[str, Union[pd.DataFrame, np.ndarray]], None, None]:
->>>>>>> ab226770
         """
         Mimic the dictionary .items() function
         """
