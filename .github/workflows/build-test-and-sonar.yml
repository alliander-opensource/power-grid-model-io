--- conflicted
+++ resolved
@@ -61,11 +61,7 @@
 
       - name: SonarCloud Scan
         # only run sonar server in push event or pull request event from own repo
-<<<<<<< HEAD
-        if: ${{(success() || failure()) &&((github.event_name == 'push') || (github.event.pull_request.head.repo.owner.login == 'alliander-opensource')) }}
-=======
         if: ${{ (success() || failure()) && ((github.event_name == 'push') || (github.event.pull_request.head.repo.owner.login == 'alliander-opensource')) }}
->>>>>>> d9fc4b88
         uses: SonarSource/sonarcloud-github-action@master
         env:
           GITHUB_TOKEN: ${{ secrets.GITHUB_TOKEN }}
